--- conflicted
+++ resolved
@@ -116,13 +116,7 @@
     m_depthFormat = nvvk::findDepthFormat(app->getPhysicalDevice());
 
     voxel_grid.resize(m_settings.getTotalSize());
-<<<<<<< HEAD
-    // the line below is part of volumetric integration. Uncomment when finished
-    // std::fill(voxel_grid.begin(), voxel_grid.end(), 0.0f);
-    std::fill(voxel_grid.begin(), voxel_grid.end(), -1.0f);
-=======
     std::fill(voxel_grid.begin(), voxel_grid.end(), 1.0f);
->>>>>>> 0228931f
 
     voxel_grid_weights.resize(m_settings.getTotalSize());
     std::fill(voxel_grid_weights.begin(), voxel_grid_weights.end(), 0.0f);
@@ -395,34 +389,11 @@
 
     float* depthMap = sensor.GetDepth();
     Matrix3f depthIntrinsics = sensor.GetDepthIntrinsics();
-<<<<<<< HEAD
-    Matrix3f depthIntrinsicsInv = depthIntrinsics.inverse();
-
-    Matrix4f depthExtrinsicsInv = sensor.GetDepthExtrinsics().inverse();
-
-
-
-    //TODO: ICP
-    // PointCloud source{ sensor.GetDepth(), sensor.GetDepthIntrinsics(), sensor.GetDepthExtrinsics(), sensor.GetDepthImageWidth(), sensor.GetDepthImageHeight(), 8 };
-		// optimizer->estimatePose(source, target, currentCameraToWorld);
-
-    // Matrix4f currentCameraPose = currentCameraToWorld.inverse();
-
-    Matrix4f trajectoryInv = sensor.GetTrajectory().inverse();
-
-    Matrix4f transform = trajectoryInv * depthExtrinsicsInv;
-
-    unsigned int width = sensor.GetDepthImageWidth();
-    unsigned int height = sensor.GetDepthImageHeight();
-
-    int counter = 0;
-=======
-
->>>>>>> 0228931f
+
     Matrix4f foo = sensor.GetTrajectory() * sensor.GetDepthExtrinsics();
 
     // the lines below are part of volumetric integration. Uncomment when finished
-/*
+
     for (unsigned int k = 0; k < 256; k++) {
       for (unsigned int j = 0; j < 256; j++) {
         for (unsigned int i = 0; i < 256; i++) {
@@ -473,37 +444,8 @@
         }
       }
     }
-<<<<<<< HEAD
-    */
-
-#if defined(LINUX)
-#pragma omp parallel for collapse(2) schedule(auto)
-#endif
-    for (unsigned int y = 0; y < height; y++) {
-      for (unsigned int x = 0; x < width; x++) {
-        unsigned int index = y * width + x;
-
-        if (depthMap[index] == MINF) {
-          continue;
-        }
-
-        Vector3f coord = Vector3f(x, y, 1.0f);
-        Vector3f coord_cam_space = depthIntrinsicsInv * (depthMap[index] * coord);
-        Vector4f pos = transform  * coord_cam_space.homogeneous();
-
-        int vx = 100 * pos.x() + realSize / 2;
-        int vy = 100 * pos.z() + realSize / 2;
-        int vz = 100 * pos.y() + realSize / 2;
-
-        if (vx >= realSize || vy >= realSize || vz >= realSize || vx < 0 || vy < 0 || vz < 0)
-          continue;
-
-        imageData[static_cast<size_t>(vz) * realSize * realSize + static_cast<uint64_t>(vy) * realSize + vx] = 1;
-      }
-    }
-=======
->>>>>>> 0228931f
-  }
+  }
+
 
   void setData(VkCommandBuffer cmd)
   {
@@ -583,37 +525,8 @@
 
     if (sensor.m_currentIdx < 0) return;
 
-<<<<<<< HEAD
-    Matrix3f depthIntrinsics = sensor.GetDepthIntrinsics();
-    Matrix3f depthIntrinsicsInv = depthIntrinsics.inverse();
-
-    Matrix4f depthExtrinsicsInv = sensor.GetDepthExtrinsics().inverse();
-
-
-    // PointCloud source{ sensor.GetDepth(), sensor.GetDepthIntrinsics(), sensor.GetDepthExtrinsics(), sensor.GetDepthImageWidth(), sensor.GetDepthImageHeight(), 8 };
-		// optimizer->estimatePose(source, target, currentCameraToWorld);
-
-    // Matrix4f currentCameraPose = currentCameraToWorld.inverse();
-
-    Matrix4f trajectoryInv = sensor.GetTrajectory().inverse();
-
-    // Matrix4f transform = currentCameraPose * depthExtrinsicsInv;
-    Matrix4f transform = trajectoryInv * depthExtrinsicsInv;
-
-    unsigned int width = sensor.GetDepthImageWidth();
-
-    DH::DepthInfo dInfo{};
-    dInfo.width = width;
-
-    for (int i = 0; i < 3; ++i) {
-      for (int j = 0; j < 3; ++j) {
-        dInfo.depthIntrinsicsInv[i][j] = depthIntrinsicsInv(i, j);
-      }
-    }
-=======
     DH::PerlinSettings perlin   = m_settings.perlin;
     perlin.is_ini = gpu_ini;
->>>>>>> 0228931f
 
     Matrix4f foo = sensor.GetTrajectory() * sensor.GetDepthExtrinsics();
     for (int i = 0; i < 4; ++i) {
