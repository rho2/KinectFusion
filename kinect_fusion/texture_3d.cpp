--- conflicted
+++ resolved
@@ -394,11 +394,6 @@
 
     Matrix4f foo = sensor.GetTrajectory() * sensor.GetDepthExtrinsics();
 
-<<<<<<< HEAD
-    // the lines below are part of volumetric integration. Uncomment when finished
-
-=======
->>>>>>> 6b2816b4
     for (unsigned int k = 0; k < 256; k++) {
       for (unsigned int j = 0; j < 256; j++) {
         for (unsigned int i = 0; i < 256; i++) {
@@ -570,10 +565,6 @@
     if (sensor.m_currentIdx < 0) return;
 
     DH::PerlinSettings perlin   = m_settings.perlin;
-<<<<<<< HEAD
-    // perlin.is_ini = gpu_ini;
-=======
->>>>>>> 6b2816b4
 
     Matrix4f foo = sensor.GetTrajectory() * sensor.GetDepthExtrinsics();
     for (int i = 0; i < 4; ++i) {
