--- conflicted
+++ resolved
@@ -84,9 +84,9 @@
 
 public:
   Texture3dSample() : nvvkhl::IAppElement() {
-    
-  }
-          
+
+  }
+
   ~Texture3dSample() override = default;
 
 
@@ -375,7 +375,7 @@
     Matrix3f depthIntrinsicsInv = depthIntrinsics.inverse();
 
     Matrix4f depthExtrinsicsInv = sensor.GetDepthExtrinsics().inverse();
-    
+
 
 
     //TODO: ICP
@@ -391,91 +391,81 @@
     unsigned int width = sensor.GetDepthImageWidth();
     unsigned int height = sensor.GetDepthImageHeight();
 
-<<<<<<< HEAD
+    int counter = 0;
+    Matrix4f foo = sensor.GetTrajectory() * sensor.GetDepthExtrinsics();
+/*
+    for (unsigned int k = 0; k < 256; k++) {
+      for (unsigned int j = 0; j < 256; j++) {
+        for (unsigned int i = 0; i < 256; i++) {
+          Vector4f coord = Vector4f((i-128)/100., (k-128)/100., (j-128)/100., 1.0f);
+          Vector3f camera_coord = (foo * coord).head(3);
+
+          Vector3f pix_coord = depthIntrinsics * camera_coord;
+
+          if (pix_coord.z() <= 0.0) {
+            continue;
+          }
+
+          Vector2i pix = Vector2i(pix_coord.x() / pix_coord.z(), pix_coord.y() / pix_coord.z());
+
+          if (pix.x() < 0 || pix.x() >= width || pix.y() < 0 || pix.y() >= height) {
+            continue;
+          }
+
+          counter++;
+
+          float d = depthMap[pix.y() * width + pix.x()];
+
+
+          if (d == MINF) {
+
+            continue;
+          }
+
+          float sdf = d - camera_coord.z();
+
+          float trunc_distance = 0.1f;
+
+          if (sdf < -trunc_distance) {
+            continue;
+          }
+
+          sdf = std::min(1.0f, fabsf(sdf) / trunc_distance) * copysignf(1.0f, sdf);
+
+          float new_value = (imageData[k * realSize * realSize + j * realSize + i] + sdf) / 2;
+
+          imageData[k * realSize * realSize + j * realSize + i] = new_value;
+
+        }
+      }
+    }
+    */
+
 #if defined(LINUX)
 #pragma omp parallel for collapse(2) schedule(auto)
 #endif
     for (unsigned int y = 0; y < height; y++) {
       for (unsigned int x = 0; x < width; x++) {
         unsigned int index = y * width + x;
-=======
-    int counter = 0;
->>>>>>> 4b972765
-
-    Matrix4f foo = sensor.GetTrajectory() * sensor.GetDepthExtrinsics();
-
-    #pragma omp parallel for collapse(3) schedule(auto)
-    for (unsigned int k = 0; k < 256; k++) {
-      for (unsigned int j = 0; j < 256; j++) {
-        for (unsigned int i = 0; i < 256; i++) {
-          Vector4f coord = Vector4f((i-128)/100., (k-128)/100., (j-128)/100., 1.0f);
-          Vector3f camera_coord = (foo * coord).head(3);
-
-          Vector3f pix_coord = depthIntrinsics * camera_coord;
-
-          if (pix_coord.z() <= 0.0) {
-            continue;
-          }
-
-          Vector2i pix = Vector2i(pix_coord.x() / pix_coord.z(), pix_coord.y() / pix_coord.z());
-
-          if (pix.x() < 0 || pix.x() >= width || pix.y() < 0 || pix.y() >= height) {
-            continue;
-          }
-
-          counter++;
-
-          float d = depthMap[pix.y() * width + pix.x()];
-
-
-          if (d == MINF) {
-
-            continue;
-          }
-
-          float sdf = d - camera_coord.z();
-
-          float trunc_distance = 0.1f;
-
-          if (sdf < -trunc_distance) {
-            continue;
-          }
-
-          sdf = std::min(1.0f, fabsf(sdf) / trunc_distance) * copysignf(1.0f, sdf);
-
-          float new_value = (imageData[k * realSize * realSize + j * realSize + i] + sdf) / 2;
-
-          imageData[k * realSize * realSize + j * realSize + i] = new_value;
-
+
+        if (depthMap[index] == MINF) {
+          continue;
         }
+
+        Vector3f coord = Vector3f(x, y, 1.0f);
+        Vector3f coord_cam_space = depthIntrinsicsInv * (depthMap[index] * coord);
+        Vector4f pos = transform  * coord_cam_space.homogeneous();
+
+        int vx = 100 * pos.x() + realSize / 2;
+        int vy = 100 * pos.z() + realSize / 2;
+        int vz = 100 * pos.y() + realSize / 2;
+
+        if (vx >= realSize || vy >= realSize || vz >= realSize || vx < 0 || vy < 0 || vz < 0)
+          continue;
+
+        imageData[static_cast<size_t>(vz) * realSize * realSize + static_cast<uint64_t>(vy) * realSize + vx] = 1;
       }
     }
-
-    std::cout<< std::endl << "counter: " << counter << " | " << counter / (256. * 256 * 256) << std::endl;
-
-    // #pragma omp parallel for collapse(2) schedule(auto)
-    // for (unsigned int y = 0; y < height; y++) {
-    //   for (unsigned int x = 0; x < width; x++) {
-    //     unsigned int index = y * width + x;
-    //
-    //     if (depthMap[index] == MINF) {
-    //       continue;
-    //     }
-    //
-    //     Vector3f coord = Vector3f(x, y, 1.0f);
-    //     Vector3f coord_cam_space = depthIntrinsicsInv * (depthMap[index] * coord);
-    //     Vector4f pos = transform  * coord_cam_space.homogeneous();
-    //
-    //     int vx = 100 * pos.x() + realSize / 2;
-    //     int vy = 100 * pos.z() + realSize / 2;
-    //     int vz = 100 * pos.y() + realSize / 2;
-    //
-    //     if (vx >= realSize || vy >= realSize || vz >= realSize || vx < 0 || vy < 0 || vz < 0)
-    //       continue;
-    //
-    //     imageData[static_cast<size_t>(vz) * realSize * realSize + static_cast<uint64_t>(vy) * realSize + vx] = 1;
-    //   }
-    // }
   }
 
   void setData(VkCommandBuffer cmd)
@@ -569,10 +559,10 @@
 
     // Matrix4f currentCameraPose = currentCameraToWorld.inverse();
 
-    // Matrix4f trajectoryInv = sensor.GetTrajectory().inverse();
+    Matrix4f trajectoryInv = sensor.GetTrajectory().inverse();
 
     // Matrix4f transform = currentCameraPose * depthExtrinsicsInv;
-    Matrix4f transform = depthExtrinsicsInv;
+    Matrix4f transform = trajectoryInv * depthExtrinsicsInv;
 
     unsigned int width = sensor.GetDepthImageWidth();
 
