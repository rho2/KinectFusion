--- conflicted
+++ resolved
@@ -33,22 +33,21 @@
     SHADER_SLANG ${SHD_DIR}/icp.slang
 )
 
-target_link_libraries(vk_mini_fusion_exe PUBLIC helper)
-target_link_libraries(vk_mini_icp_exe PUBLIC helper)
-
 create_sample(viewer
         SOURCES viewer.cpp
         SHADER_HEADERS ${SHD_DIR}/device_host.h
         SHADER_SLANG ${SHD_DIR}/raster.slang
 )
+
 target_link_libraries(vk_mini_viewer PUBLIC helper)
+target_link_libraries(vk_mini_fusion_exe PUBLIC helper)
+target_link_libraries(vk_mini_icp_exe PUBLIC helper)
+
 
 if (OpenMP_FOUND)
     target_link_libraries("vk_mini_${PROJECT_NAME}" PUBLIC OpenMP::OpenMP_CXX)
     target_link_libraries(vk_mini_fusion_exe PUBLIC OpenMP::OpenMP_CXX)
-<<<<<<< HEAD
     target_link_libraries(vk_mini_icp_exe PUBLIC OpenMP::OpenMP_CXX)
-=======
     target_link_libraries(vk_mini_viewer PUBLIC OpenMP::OpenMP_CXX)
->>>>>>> 6b2816b4
+
 endif()